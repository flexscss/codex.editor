<!DOCTYPE html>
<html lang="en">
<head>
    <meta charset="UTF-8">
    <title>CodeX Editor example</title>
    <style>
        body {
            font-family: -apple-system, BlinkMacSystemFont, "Segoe UI", "Roboto", "Oxygen", "Ubuntu", "Cantarell", "Fira Sans", "Droid Sans", "Helvetica Neue", sans-serif;
            font-size: 14px;
            line-height: 1.5em;
        }
    </style>
</head>
<body>

<textarea name="" id="codex_area" cols="30" rows="10" hidden></textarea>

</body>

<script src="codex-editor.js?v=108"></script>
<link rel="stylesheet" href="codex-editor.css?v=11000">


<script src="plugins/paragraph/paragraph.js"></script>
<link rel="stylesheet" href="plugins/paragraph/paragraph.css">

<script src="plugins/header/header.js"></script>
<link rel="stylesheet" href="plugins/header/header.css">

<script src="plugins/code/code.js"></script>
<link rel="stylesheet" href="plugins/code/code.css">

<script src="plugins/link/link.js"></script>
<link rel="stylesheet" href="plugins/link/link.css">

<script src="plugins/quote/quote.js"></script>
<link rel="stylesheet" href="plugins/quote/quote.css">

<script src="plugins/list/list.js"></script>
<link rel="stylesheet" href="plugins/list/list.css">

<script src="plugins/image/image.js"></script>
<link rel="stylesheet" href="plugins/image/image.css">

<script src="plugins/instagram/instagram.js"></script>
<link rel="stylesheet" href="plugins/instagram/instagram.css">

<script src="plugins/twitter/twitter.js"></script>
<link rel="stylesheet" href="plugins/twitter/twitter.css">

<script src="plugins/embed/embed.js"></script>
<link rel="stylesheet" href="plugins/embed/embed.css">

<script src="plugins/paste/paste.js"></script>
<script src="plugins/paste/patterns.js"></script>
<link rel="stylesheet" href="plugins/paste/paste.css">

<script src="plugins/localstorage/localstorage.js"></script>

<script>
    codex.editor.start({
        textareaId : "codex_area",
        initialBlockPlugin : 'paragraph',
        tools : {
            paragraph: {
                type: 'paragraph',
                iconClassname: 'ce-icon-paragraph',
                render: paragraph.render,
                validate: paragraph.validate,
                save: paragraph.save,
                allowedToPaste: true,
                showInlineToolbar: true
            },
            heading_styled: {
                type: 'heading_styled',
                iconClassname: 'ce-icon-header',
                appendCallback: header.appendCallback,
                makeSettings: header.makeSettings,
                render: header.render,
                validate: header.validate,
                save: header.save,
                displayInToolbox: true
            },
            paste: {
                type: 'paste',
                prepare: paste.prepare,
                make: paste.make,
                save: paste.save,
                enableLineBreaks: false,
                callbacks: paste.pasted
            },
            code: {
                type: 'code',
                iconClassname: 'ce-icon-code',
                make: code.make,
                appendCallback: null,
                settings: null,
                render: code.render,
                validate: code.validate,
                save: code.save,
                displayInToolbox: true,
                enableLineBreaks: true
            },
            link: {
                type: 'link',
                iconClassname: 'ce-icon-link',
                make: link.makeNewBlock,
                appendCallback: link.appendCallback,
                render: link.render,
                validate: link.validate,
                save: link.save,
                displayInToolbox: true,
                enableLineBreaks: true
            },
            list: {
                type: 'list',
                iconClassname: 'ce-icon-list-bullet',
                make: list.make,
                appendCallback: null,
                settings: list.makeSettings,
                render: list.render,
                validate: list.validate,
                save: list.save,
                displayInToolbox: true,
                showInlineToolbar: true,
                enableLineBreaks: true
            },
            quote_styled: {
                type: 'quote_styled',
                iconClassname: 'ce-icon-quote',
                makeSettings: quote.makeSettings,
                prepare: quote.prepare,
                render: quote.render,
                validate: quote.validate,
                save: quote.save,
                displayInToolbox: true,
                enableLineBreaks: true,
                showInlineToolbar: true,
                allowedToPaste: true,
                config : {
                    defaultStyle : 'withPhoto'
                }
            },
            image_extended: {
                type: 'image_extended',
                iconClassname: 'ce-icon-picture',
                appendCallback: image.appendCallback,
                prepare: image.prepare,
                makeSettings: image.makeSettings,
                render: image.render,
                save: image.save,
                isStretched: true,
                showInlineToolbar: true,
                displayInToolbox: true,
                config: {
                    uploadUrl : '/club/fetch'
                }
            },
            instagram: {
                type: 'instagram',
                iconClassname: 'ce-icon-instagram',
                prepare: instagram.prepare,
                render: instagram.reneder,
                validate: instagram.validate,
                save: instagram.save
            },
            tweet: {
                type: 'tweet',
                iconClassname: 'ce-icon-twitter',
                prepare: twitter.prepare,
                render: twitter.render,
                validate: twitter.validate,
                save: twitter.save,
                showInlineToolbar : true,
                config : {
                    fetchUrl : ''
                }
            },
            video_extended: {
                type: 'video_extended',
                make: embed.make,
                render: embed.render,
                save: embed.save,
                validate: embed.validate
            },
            storage: {
                type: 'storage',
                prepare: storage.prepare,
                enableLineBreaks: false,
            },
        },
        data : {
<<<<<<< HEAD
            items: [],
            savingDate: 0,
            count: 0
=======
            // items: [
            //     {
            //         type : 'paragraph',
            //         data : {
            //             text : 'Привет от CodeX'
            //         }
            //     },
            //     {
            //         type : 'tweet',
            //         data : {
            //             "media" : true,
            //             "conversation" : false,
            //             "user" : null,
            //             "id" : 12312312312,
            //             "text" : null,
            //             "created_at" : null,
            //             "status_url" : 'ertertert',
            //             "caption" : null
            //         },
            //         cover : false
            //     },
            //     {
            //         type : 'paragraph',
            //         data : {
            //             text : 'Пишите нам на team@ifmo.su'
            //         }
            //     },
            // ],
            // count: 2
>>>>>>> edcd0d79
        }
    });
</script>

</html><|MERGE_RESOLUTION|>--- conflicted
+++ resolved
@@ -190,41 +190,38 @@
             },
         },
         data : {
-<<<<<<< HEAD
             items: [],
             savingDate: 0,
             count: 0
-=======
-            // items: [
-            //     {
-            //         type : 'paragraph',
-            //         data : {
-            //             text : 'Привет от CodeX'
-            //         }
-            //     },
-            //     {
-            //         type : 'tweet',
-            //         data : {
-            //             "media" : true,
-            //             "conversation" : false,
-            //             "user" : null,
-            //             "id" : 12312312312,
-            //             "text" : null,
-            //             "created_at" : null,
-            //             "status_url" : 'ertertert',
-            //             "caption" : null
-            //         },
-            //         cover : false
-            //     },
-            //     {
-            //         type : 'paragraph',
-            //         data : {
-            //             text : 'Пишите нам на team@ifmo.su'
-            //         }
-            //     },
-            // ],
-            // count: 2
->>>>>>> edcd0d79
+            /*items: [
+                 {
+                     type : 'paragraph',
+                     data : {
+                         text : 'Привет от CodeX'
+                     }
+                 },
+                 {
+                     type : 'tweet',
+                     data : {
+                         "media" : true,
+                         "conversation" : false,
+                         "user" : null,
+                         "id" : 12312312312,
+                         "text" : null,
+                         "created_at" : null,
+                         "status_url" : 'ertertert',
+                         "caption" : null
+                     },
+                     cover : false
+                 },
+                 {
+                     type : 'paragraph',
+                     data : {
+                         text : 'Пишите нам на team@ifmo.su'
+                     }
+                 },
+             ],
+             count: 2*/
         }
     });
 </script>
