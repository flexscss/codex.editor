--- conflicted
+++ resolved
@@ -43,7 +43,7 @@
 /************************************************************************/
 /******/ ([
 /* 0 */
-/***/ function(module, exports, __webpack_require__) {
+/***/ (function(module, exports, __webpack_require__) {
 
 	/**
 	 * Codex Editor
@@ -106,11 +106,7 @@
 	
 	function _classCallCheck(instance, Constructor) { if (!(instance instanceof Constructor)) { throw new TypeError("Cannot call a class as a function"); } }
 	
-<<<<<<< HEAD
-	var modules = (["content.js","eventDispatcher.js","renderer.js","tools.js","ui.js"]).map(function (module) {
-=======
-	var modules = (["eventDispatcher.js","toolbar.js","tools.js","ui.js"]).map(function (module) {
->>>>>>> e71f8ad8
+	var modules = (["content.js","eventDispatcher.js","renderer.js","toolbar.js","tools.js","ui.js"]).map(function (module) {
 	
 	    return __webpack_require__(1)("./" + module);
 	});
@@ -431,9 +427,9 @@
 	//
 	// })({});
 
-/***/ },
+/***/ }),
 /* 1 */
-/***/ function(module, exports, __webpack_require__) {
+/***/ (function(module, exports, __webpack_require__) {
 
 	var map = {
 		"./_anchors": 2,
@@ -462,30 +458,22 @@
 		"./content.js": 14,
 		"./eventDispatcher": 16,
 		"./eventDispatcher.js": 16,
-<<<<<<< HEAD
 		"./renderer": 17,
 		"./renderer.js": 17,
-=======
-		"./toolbar": 17,
-		"./toolbar.js": 17,
->>>>>>> e71f8ad8
-		"./toolbar/inline": 19,
-		"./toolbar/inline.js": 19,
-		"./toolbar/settings": 20,
-		"./toolbar/settings.js": 20,
-		"./toolbar/toolbar": 21,
-		"./toolbar/toolbar.js": 21,
-		"./toolbar/toolbox": 22,
-		"./toolbar/toolbox.js": 22,
-		"./tools": 23,
-		"./tools.js": 23,
-<<<<<<< HEAD
-		"./ui": 24,
-		"./ui.js": 24
-=======
+		"./toolbar": 19,
+		"./toolbar.js": 19,
+		"./toolbar/inline": 20,
+		"./toolbar/inline.js": 20,
+		"./toolbar/settings": 21,
+		"./toolbar/settings.js": 21,
+		"./toolbar/toolbar": 22,
+		"./toolbar/toolbar.js": 22,
+		"./toolbar/toolbox": 23,
+		"./toolbar/toolbox.js": 23,
+		"./tools": 24,
+		"./tools.js": 24,
 		"./ui": 25,
 		"./ui.js": 25
->>>>>>> e71f8ad8
 	};
 	function webpackContext(req) {
 		return __webpack_require__(webpackContextResolve(req));
@@ -501,9 +489,9 @@
 	webpackContext.id = 1;
 
 
-/***/ },
+/***/ }),
 /* 2 */
-/***/ function(module, exports) {
+/***/ (function(module, exports) {
 
 	'use strict';
 	
@@ -581,9 +569,9 @@
 	    return anchors;
 	}({});
 
-/***/ },
+/***/ }),
 /* 3 */
-/***/ function(module, exports) {
+/***/ (function(module, exports) {
 
 	'use strict';
 	
@@ -1410,9 +1398,9 @@
 	    return callbacks;
 	}({});
 
-/***/ },
+/***/ }),
 /* 4 */
-/***/ function(module, exports) {
+/***/ (function(module, exports) {
 
 	'use strict';
 	
@@ -1694,9 +1682,9 @@
 	    return caret;
 	}({});
 
-/***/ },
+/***/ }),
 /* 5 */
-/***/ function(module, exports) {
+/***/ (function(module, exports) {
 
 	'use strict';
 	
@@ -2171,15 +2159,9 @@
 	    return notifications;
 	}({});
 
-<<<<<<< HEAD
 /***/ }),
 /* 8 */
 /***/ (function(module, exports) {
-=======
-/***/ },
-/* 6 */
-/***/ function(module, exports) {
->>>>>>> e71f8ad8
 
 	"use strict";
 	
@@ -2264,18 +2246,7 @@
 	        var clipBoardData = event.clipboardData || window.clipboardData,
 	            content = clipBoardData.getData('Text');
 	
-<<<<<<< HEAD
 	        var result = analize(content);
-=======
-	    return destroyer;
-	}({});
-
-/***/ },
-/* 7 */
-/***/ function(module, exports) {
-
-	"use strict";
->>>>>>> e71f8ad8
 	
 	        if (result) {
 	
@@ -2479,15 +2450,9 @@
 	    return paste;
 	}({});
 
-<<<<<<< HEAD
 /***/ }),
 /* 10 */
 /***/ (function(module, exports, __webpack_require__) {
-=======
-/***/ },
-/* 8 */
-/***/ function(module, exports) {
->>>>>>> e71f8ad8
 
 	'use strict';
 	
@@ -2758,15 +2723,9 @@
 	}));
 
 
-<<<<<<< HEAD
 /***/ }),
 /* 12 */
 /***/ (function(module, exports) {
-=======
-/***/ },
-/* 9 */
-/***/ function(module, exports) {
->>>>>>> e71f8ad8
 
 	'use strict';
 	
@@ -2790,19 +2749,8 @@
 	        /** Save html content of redactor to memory */
 	        editor.state.html = editor.nodes.redactor.innerHTML;
 	
-<<<<<<< HEAD
 	        /** Clean jsonOutput state */
 	        editor.state.jsonOutput = [];
-=======
-	    return parser;
-	}({});
-
-/***/ },
-/* 10 */
-/***/ function(module, exports) {
-
-	'use strict';
->>>>>>> e71f8ad8
 	
 	        return saveBlocks(editor.nodes.redactor.childNodes);
 	    };
@@ -3065,15 +3013,9 @@
 	    return transport;
 	}({});
 
-<<<<<<< HEAD
 /***/ }),
 /* 14 */
 /***/ (function(module, exports, __webpack_require__) {
-=======
-/***/ },
-/* 11 */
-/***/ function(module, exports) {
->>>>>>> e71f8ad8
 
 	'use strict';
 	
@@ -3175,7 +3117,6 @@
 	        key: 'getFirstLevelBlock',
 	
 	
-<<<<<<< HEAD
 	        /**
 	         * Finds first-level block
 	         * @description looks for first-level block.
@@ -3186,16 +3127,6 @@
 	         *
 	         */
 	        value: function getFirstLevelBlock(node) {
-=======
-	    return renderer;
-	}({});
-
-/***/ },
-/* 12 */
-/***/ function(module, exports, __webpack_require__) {
-
-	'use strict';
->>>>>>> e71f8ad8
 	
 	            if (!_dom2.default.isNode(node)) {
 	
@@ -3266,27 +3197,8 @@
 	        key: 'currentNode',
 	        get: function get() {
 	
-<<<<<<< HEAD
 	            return this._currentNode;
 	        }
-=======
-	    return sanitizer;
-	}({});
-
-/***/ },
-/* 13 */
-/***/ function(module, exports, __webpack_require__) {
-
-	var __WEBPACK_AMD_DEFINE_FACTORY__, __WEBPACK_AMD_DEFINE_RESULT__;(function (root, factory) {
-	  if (true) {
-	    !(__WEBPACK_AMD_DEFINE_FACTORY__ = (factory), __WEBPACK_AMD_DEFINE_RESULT__ = (typeof __WEBPACK_AMD_DEFINE_FACTORY__ === 'function' ? (__WEBPACK_AMD_DEFINE_FACTORY__.call(exports, __webpack_require__, exports, module)) : __WEBPACK_AMD_DEFINE_FACTORY__), __WEBPACK_AMD_DEFINE_RESULT__ !== undefined && (module.exports = __WEBPACK_AMD_DEFINE_RESULT__));
-	  } else if (typeof exports === 'object') {
-	    module.exports = factory();
-	  } else {
-	    root.HTMLJanitor = factory();
-	  }
-	}(this, function () {
->>>>>>> e71f8ad8
 	
 	        /**
 	         * Set working node. Working node should be first level block, so we find it before set one to _currentNode property
@@ -4099,15 +4011,9 @@
 	//
 	// })({});
 
-<<<<<<< HEAD
 /***/ }),
 /* 15 */
 /***/ (function(module, exports) {
-=======
-/***/ },
-/* 14 */
-/***/ function(module, exports) {
->>>>>>> e71f8ad8
 
 	'use strict';
 	
@@ -4165,6 +4071,28 @@
 	            }
 	
 	            return el;
+	        }
+	
+	        /**
+	         * Append one or several elements to the parent
+	         *
+	         * @param  {Element} parent    - where to append
+	         * @param  {Element|Element[]} - element ore elements list
+	         */
+	
+	    }, {
+	        key: 'append',
+	        value: function append(parent, elements) {
+	
+	            if (Array.isArray(elements)) {
+	
+	                elements.forEach(function (el) {
+	                    return parent.appendChild(el);
+	                });
+	            } else {
+	
+	                parent.appendChild(elements);
+	            }
 	        }
 	
 	        /**
@@ -4225,21 +4153,71 @@
 /* 16 */
 /***/ (function(module, exports) {
 
-	"use strict";
+	'use strict';
 	
 	var _createClass = function () { function defineProperties(target, props) { for (var i = 0; i < props.length; i++) { var descriptor = props[i]; descriptor.enumerable = descriptor.enumerable || false; descriptor.configurable = true; if ("value" in descriptor) descriptor.writable = true; Object.defineProperty(target, descriptor.key, descriptor); } } return function (Constructor, protoProps, staticProps) { if (protoProps) defineProperties(Constructor.prototype, protoProps); if (staticProps) defineProperties(Constructor, staticProps); return Constructor; }; }();
 	
 	function _classCallCheck(instance, Constructor) { if (!(instance instanceof Constructor)) { throw new TypeError("Cannot call a class as a function"); } }
 	
+	/**
+	 * @module eventDispatcher
+	 *
+	 * Has two important methods:
+	 *    - {Function} on - appends subscriber to the event. If event doesn't exist - creates new one
+	 *    - {Function} emit - fires all subscribers with data
+	 *
+	 * @version 1.0.0
+	 */
 	module.exports = function () {
+	    _createClass(Events, [{
+	        key: 'state',
+	
+	
+	        /**
+	         * @param Editor
+	         * @param Editor.modules {@link CodexEditor#moduleInstances}
+	         * @param Editor.config {@link CodexEditor#configuration}
+	         */
+	        set: function set(Editor) {
+	
+	            this.Editor = Editor;
+	        }
+	
+	        /**
+	         * @constructor
+	         *
+	         * @property {Object} subscribers - all subscribers grouped by event name
+	         */
+	
+	    }], [{
+	        key: 'name',
+	
+	
+	        /**
+	         * Module key name
+	         * @returns {string}
+	         */
+	        get: function get() {
+	
+	            return 'Events';
+	        }
+	    }]);
+	
 	    function Events() {
 	        _classCallCheck(this, Events);
 	
 	        this.subscribers = {};
+	        this.Editor = null;
 	    }
 	
+	    /**
+	     * @param {String} eventName - event name
+	     * @param {Function} callback - subscriber
+	     */
+	
+	
 	    _createClass(Events, [{
-	        key: "on",
+	        key: 'on',
 	        value: function on(eventName, callback) {
 	
 	            if (!(eventName in this.subscribers)) {
@@ -4250,8 +4228,14 @@
 	            // group by events
 	            this.subscribers[eventName].push(callback);
 	        }
+	
+	        /**
+	         * @param {String} eventName - event name
+	         * @param {Object} data - subscribers get this data when they were fired
+	         */
+	
 	    }, {
-	        key: "emit",
+	        key: 'emit',
 	        value: function emit(eventName, data) {
 	
 	            this.subscribers[eventName].reduce(function (previousData, currentHandler) {
@@ -4260,21 +4244,27 @@
 	
 	                return newData ? newData : previousData;
 	            }, data);
+	        }
+	
+	        /**
+	         * Destroyer
+	         */
+	
+	    }, {
+	        key: 'destroy',
+	        value: function destroy() {
+	
+	            this.Editor = null;
+	            this.subscribers = null;
 	        }
 	    }]);
 	
 	    return Events;
 	}();
 
-<<<<<<< HEAD
 /***/ }),
 /* 17 */
 /***/ (function(module, exports, __webpack_require__) {
-=======
-/***/ },
-/* 15 */
-/***/ function(module, exports) {
->>>>>>> e71f8ad8
 
 	'use strict';
 	
@@ -4568,24 +4558,17 @@
 	//
 	// })({});
 
-<<<<<<< HEAD
 /***/ }),
 /* 18 */
 /***/ (function(module, exports) {
-=======
-/***/ },
-/* 16 */
-/***/ function(module, exports) {
->>>>>>> e71f8ad8
 
-	'use strict';
+	"use strict";
 	
 	var _createClass = function () { function defineProperties(target, props) { for (var i = 0; i < props.length; i++) { var descriptor = props[i]; descriptor.enumerable = descriptor.enumerable || false; descriptor.configurable = true; if ("value" in descriptor) descriptor.writable = true; Object.defineProperty(target, descriptor.key, descriptor); } } return function (Constructor, protoProps, staticProps) { if (protoProps) defineProperties(Constructor.prototype, protoProps); if (staticProps) defineProperties(Constructor, staticProps); return Constructor; }; }();
 	
 	function _classCallCheck(instance, Constructor) { if (!(instance instanceof Constructor)) { throw new TypeError("Cannot call a class as a function"); } }
 	
 	/**
-<<<<<<< HEAD
 	 * Codex Editor Util
 	 */
 	module.exports = function () {
@@ -4595,67 +4578,6 @@
 	
 	    _createClass(Util, null, [{
 	        key: "sequence",
-=======
-	 * @module eventDispatcher
-	 *
-	 * Has two important methods:
-	 *    - {Function} on - appends subscriber to the event. If event doesn't exist - creates new one
-	 *    - {Function} emit - fires all subscribers with data
-	 *
-	 * @version 1.0.0
-	 */
-	module.exports = function () {
-	    _createClass(Events, [{
-	        key: 'state',
-	
-	
-	        /**
-	         * @param Editor
-	         * @param Editor.modules {@link CodexEditor#moduleInstances}
-	         * @param Editor.config {@link CodexEditor#configuration}
-	         */
-	        set: function set(Editor) {
-	
-	            this.Editor = Editor;
-	        }
-	
-	        /**
-	         * @constructor
-	         *
-	         * @property {Object} subscribers - all subscribers grouped by event name
-	         */
-	
-	    }], [{
-	        key: 'name',
-	
-	
-	        /**
-	         * Module key name
-	         * @returns {string}
-	         */
-	        get: function get() {
-	
-	            return 'Events';
-	        }
-	    }]);
-	
-	    function Events() {
-	        _classCallCheck(this, Events);
-	
-	        this.subscribers = {};
-	        this.Editor = null;
-	    }
-	
-	    /**
-	     * @param {String} eventName - event name
-	     * @param {Function} callback - subscriber
-	     */
-	
-	
-	    _createClass(Events, [{
-	        key: 'on',
-	        value: function on(eventName, callback) {
->>>>>>> e71f8ad8
 	
 	
 	        /**
@@ -4664,7 +4586,6 @@
 	         * @property {Function} function - function's that must be called asynchronically
 	         */
 	
-<<<<<<< HEAD
 	        /**
 	         * Fires a promise sequence asyncronically
 	         *
@@ -4714,20 +4635,6 @@
 	             * @return {Promise}
 	             */
 	            function waitNextBlock(chainData, success, fallback) {
-=======
-	            // group by events
-	            this.subscribers[eventName].push(callback);
-	        }
-	
-	        /**
-	         * @param {String} eventName - event name
-	         * @param {Object} data - subscribers get this data when they were fired
-	         */
-	
-	    }, {
-	        key: 'emit',
-	        value: function emit(eventName, data) {
->>>>>>> e71f8ad8
 	
 	                return new Promise(function (resolve, reject) {
 	
@@ -4744,32 +4651,14 @@
 	                });
 	            }
 	        }
-	
-	        /**
-	         * Destroyer
-	         */
-	
-	    }, {
-	        key: 'destroy',
-	        value: function destroy() {
-	
-	            this.Editor = null;
-	            this.subscribers = null;
-	        }
 	    }]);
 	
 	    return Util;
 	}();
 
-<<<<<<< HEAD
 /***/ }),
 /* 19 */
-/***/ (function(module, exports) {
-=======
-/***/ },
-/* 17 */
-/***/ function(module, exports, __webpack_require__) {
->>>>>>> e71f8ad8
+/***/ (function(module, exports, __webpack_require__) {
 
 	'use strict';
 	
@@ -4778,7 +4667,7 @@
 	                                                                                                                                                                                                                                                                                                                                                                                                                                                                                                                                                                                      */
 	
 	
-	var _dom = __webpack_require__(18);
+	var _dom = __webpack_require__(15);
 	
 	var _dom2 = _interopRequireDefault(_dom);
 	
@@ -5001,136 +4890,9 @@
 	
 	module.exports = Toolbar;
 
-/***/ },
-/* 18 */
-/***/ function(module, exports) {
-
-	"use strict";
-	
-	Object.defineProperty(exports, "__esModule", {
-	    value: true
-	});
-	
-	var _createClass = function () { function defineProperties(target, props) { for (var i = 0; i < props.length; i++) { var descriptor = props[i]; descriptor.enumerable = descriptor.enumerable || false; descriptor.configurable = true; if ("value" in descriptor) descriptor.writable = true; Object.defineProperty(target, descriptor.key, descriptor); } } return function (Constructor, protoProps, staticProps) { if (protoProps) defineProperties(Constructor.prototype, protoProps); if (staticProps) defineProperties(Constructor, staticProps); return Constructor; }; }();
-	
-	function _toConsumableArray(arr) { if (Array.isArray(arr)) { for (var i = 0, arr2 = Array(arr.length); i < arr.length; i++) { arr2[i] = arr[i]; } return arr2; } else { return Array.from(arr); } }
-	
-	function _classCallCheck(instance, Constructor) { if (!(instance instanceof Constructor)) { throw new TypeError("Cannot call a class as a function"); } }
-	
-	/**
-	 * DOM manupulations helper
-	 */
-	var Dom = function () {
-	    function Dom() {
-	        _classCallCheck(this, Dom);
-	    }
-	
-	    _createClass(Dom, null, [{
-	        key: "make",
-	
-	
-	        /**
-	         * Helper for making Elements with classname and attributes
-	         *
-	         * @param  {string} tagName           - new Element tag name
-	         * @param  {array|string} classNames  - list or name of CSS classname(s)
-	         * @param  {Object} attributes        - any attributes
-	         * @return {Element}
-	         */
-	        value: function make(tagName, classNames, attributes) {
-	
-	            var el = document.createElement(tagName);
-	
-	            if (Array.isArray(classNames)) {
-	                var _el$classList;
-	
-	                (_el$classList = el.classList).add.apply(_el$classList, _toConsumableArray(classNames));
-	            } else if (classNames) {
-	
-	                el.classList.add(classNames);
-	            }
-	
-	            for (var attrName in attributes) {
-	
-	                el[attrName] = attributes[attrName];
-	            }
-	
-	            return el;
-	        }
-	
-	        /**
-	         * Append one or several elements to the parent
-	         *
-	         * @param  {Element} parent    - where to append
-	         * @param  {Element|Element[]} - element ore elements list
-	         */
-	
-	    }, {
-	        key: "append",
-	        value: function append(parent, elements) {
-	
-	            if (Array.isArray(elements)) {
-	
-	                elements.forEach(function (el) {
-	                    return parent.appendChild(el);
-	                });
-	            } else {
-	
-	                parent.appendChild(elements);
-	            }
-	        }
-	
-	        /**
-	         * Selector Decorator
-	         *
-	         * Returns first match
-	         *
-	         * @param {Element} el - element we searching inside. Default - DOM Document
-	         * @param {String} selector - searching string
-	         *
-	         * @returns {Element}
-	         */
-	
-	    }, {
-	        key: "find",
-	        value: function find() {
-	            var el = arguments.length > 0 && arguments[0] !== undefined ? arguments[0] : document;
-	            var selector = arguments[1];
-	
-	
-	            return el.querySelector(selector);
-	        }
-	
-	        /**
-	         * Selector Decorator.
-	         *
-	         * Returns all matches
-	         *
-	         * @param {Element} el - element we searching inside. Default - DOM Document
-	         * @param {String} selector - searching string
-	         * @returns {NodeList}
-	         */
-	
-	    }, {
-	        key: "findAll",
-	        value: function findAll() {
-	            var el = arguments.length > 0 && arguments[0] !== undefined ? arguments[0] : document;
-	            var selector = arguments[1];
-	
-	
-	            return el.querySelectorAll(selector);
-	        }
-	    }]);
-	
-	    return Dom;
-	}();
-	
-	exports.default = Dom;
-	;
-
-/***/ },
-/* 19 */
-/***/ function(module, exports) {
+/***/ }),
+/* 20 */
+/***/ (function(module, exports) {
 
 	'use strict';
 	
@@ -5677,15 +5439,9 @@
 	    return inline;
 	}({});
 
-<<<<<<< HEAD
 /***/ }),
-/* 20 */
+/* 21 */
 /***/ (function(module, exports) {
-=======
-/***/ },
-/* 20 */
-/***/ function(module, exports) {
->>>>>>> e71f8ad8
 
 	'use strict';
 	
@@ -5845,15 +5601,9 @@
 	    return settings;
 	}({});
 
-<<<<<<< HEAD
 /***/ }),
-/* 21 */
+/* 22 */
 /***/ (function(module, exports, __webpack_require__) {
-=======
-/***/ },
-/* 21 */
-/***/ function(module, exports, __webpack_require__) {
->>>>>>> e71f8ad8
 
 	'use strict';
 	
@@ -5873,9 +5623,9 @@
 	
 	    var editor = codex.editor;
 	
-	    toolbar.settings = __webpack_require__(20);
-	    toolbar.inline = __webpack_require__(19);
-	    toolbar.toolbox = __webpack_require__(22);
+	    toolbar.settings = __webpack_require__(21);
+	    toolbar.inline = __webpack_require__(20);
+	    toolbar.toolbox = __webpack_require__(23);
 	
 	    /**
 	     * Margin between focused node and toolbar
@@ -5977,15 +5727,9 @@
 	    return toolbar;
 	}({});
 
-<<<<<<< HEAD
 /***/ }),
-/* 22 */
+/* 23 */
 /***/ (function(module, exports) {
-=======
-/***/ },
-/* 22 */
-/***/ function(module, exports) {
->>>>>>> e71f8ad8
 
 	'use strict';
 	
@@ -6160,15 +5904,9 @@
 	    return toolbox;
 	}({});
 
-<<<<<<< HEAD
 /***/ }),
-/* 23 */
+/* 24 */
 /***/ (function(module, exports, __webpack_require__) {
-=======
-/***/ },
-/* 23 */
-/***/ function(module, exports, __webpack_require__) {
->>>>>>> e71f8ad8
 
 	'use strict';
 	
@@ -6210,11 +5948,7 @@
 	 * @property {Object} toolsClasses - all classes
 	 * @property {EditorConfig} config - Editor config
 	 */
-<<<<<<< HEAD
 	var util = __webpack_require__(18);
-=======
-	var util = __webpack_require__(24);
->>>>>>> e71f8ad8
 	
 	module.exports = function () {
 	    _createClass(Tools, [{
@@ -6409,101 +6143,6 @@
 	
 	            return this.toolInstances;
 	        }
-	    }]);
-	
-	    return Tools;
-	}();
-
-/***/ },
-/* 24 */
-/***/ function(module, exports) {
-
-	"use strict";
-	
-	var _createClass = function () { function defineProperties(target, props) { for (var i = 0; i < props.length; i++) { var descriptor = props[i]; descriptor.enumerable = descriptor.enumerable || false; descriptor.configurable = true; if ("value" in descriptor) descriptor.writable = true; Object.defineProperty(target, descriptor.key, descriptor); } } return function (Constructor, protoProps, staticProps) { if (protoProps) defineProperties(Constructor.prototype, protoProps); if (staticProps) defineProperties(Constructor, staticProps); return Constructor; }; }();
-	
-	function _classCallCheck(instance, Constructor) { if (!(instance instanceof Constructor)) { throw new TypeError("Cannot call a class as a function"); } }
-	
-	/**
-	 * Codex Editor Util
-	 */
-	module.exports = function () {
-	    function Util() {
-	        _classCallCheck(this, Util);
-	    }
-	
-	    _createClass(Util, null, [{
-	        key: "sequence",
-	
-	
-	        /**
-	         * @typedef {Object} ChainData
-	         * @property {Object} data - data that will be passed to the success or fallback
-	         * @property {Function} function - function's that must be called asynchronically
-	         */
-	
-	        /**
-	         * Fires a promise sequence asyncronically
-	         *
-	         * @param {Object[]} chains - list or ChainData's
-	         * @param {Function} success - success callback
-	         * @param {Function} fallback - callback that fires in case of errors
-	         *
-	         * @return {Promise}
-	         */
-	        value: function sequence(chains, success, fallback) {
-	
-	            return new Promise(function (resolve, reject) {
-	
-	                /**
-	                 * pluck each element from queue
-	                 * First, send resolved Promise as previous value
-	                 * Each plugins "prepare" method returns a Promise, that's why
-	                 * reduce current element will not be able to continue while can't get
-	                 * a resolved Promise
-	                 */
-	                chains.reduce(function (previousValue, currentValue, iteration) {
-	
-	                    return previousValue.then(function () {
-	                        return waitNextBlock(currentValue, success, fallback);
-	                    }).then(function () {
-	
-	                        // finished
-	                        if (iteration == chains.length - 1) {
-	
-	                            resolve();
-	                        }
-	                    });
-	                }, Promise.resolve());
-	            });
-	
-	            /**
-	             * Decorator
-	             *
-	             * @param {ChainData} chainData
-	             *
-	             * @param {Function} success
-	             * @param {Function} fallback
-	             *
-	             * @return {Promise}
-	             */
-	            function waitNextBlock(chainData, success, fallback) {
-	
-	                return new Promise(function (resolve, reject) {
-	
-	                    chainData.function().then(function () {
-	
-	                        success(chainData.data);
-	                    }).then(resolve).catch(function () {
-	
-	                        fallback(chainData.data);
-	
-	                        // anyway, go ahead even it falls
-	                        resolve();
-	                    });
-	                });
-	            }
-	        }
 	
 	        /**
 	         * Return tool`a instance
@@ -6557,28 +6196,18 @@
 	        }
 	    }]);
 	
-	    return Util;
+	    return Tools;
 	}();
 
-<<<<<<< HEAD
 /***/ }),
-/* 24 */
+/* 25 */
 /***/ (function(module, exports, __webpack_require__) {
-=======
-/***/ },
-/* 25 */
-/***/ function(module, exports, __webpack_require__) {
->>>>>>> e71f8ad8
 
 	'use strict';
 	
 	var _createClass = function () { function defineProperties(target, props) { for (var i = 0; i < props.length; i++) { var descriptor = props[i]; descriptor.enumerable = descriptor.enumerable || false; descriptor.configurable = true; if ("value" in descriptor) descriptor.writable = true; Object.defineProperty(target, descriptor.key, descriptor); } } return function (Constructor, protoProps, staticProps) { if (protoProps) defineProperties(Constructor.prototype, protoProps); if (staticProps) defineProperties(Constructor, staticProps); return Constructor; }; }();
 	
-<<<<<<< HEAD
 	var _dom = __webpack_require__(15);
-=======
-	var _dom = __webpack_require__(18);
->>>>>>> e71f8ad8
 	
 	var _dom2 = _interopRequireDefault(_dom);
 	
@@ -7022,10 +6651,6 @@
 	//
 	// })({});
 
-<<<<<<< HEAD
 /***/ })
-=======
-/***/ }
->>>>>>> e71f8ad8
 /******/ ]);
 //# sourceMappingURL=codex-editor.js.map