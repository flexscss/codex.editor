<<<<<<< HEAD
var codex =
/******/ (function(modules) { // webpackBootstrap
/******/ 	// The module cache
/******/ 	var installedModules = {};
/******/
/******/ 	// The require function
/******/ 	function __webpack_require__(moduleId) {
/******/
/******/ 		// Check if module is in cache
/******/ 		if(installedModules[moduleId])
/******/ 			return installedModules[moduleId].exports;
/******/
/******/ 		// Create a new module (and put it into the cache)
/******/ 		var module = installedModules[moduleId] = {
/******/ 			exports: {},
/******/ 			id: moduleId,
/******/ 			loaded: false
/******/ 		};
/******/
/******/ 		// Execute the module function
/******/ 		modules[moduleId].call(module.exports, module, module.exports, __webpack_require__);
/******/
/******/ 		// Flag the module as loaded
/******/ 		module.loaded = true;
/******/
/******/ 		// Return the exports of the module
/******/ 		return module.exports;
/******/ 	}
/******/
/******/
/******/ 	// expose the modules object (__webpack_modules__)
/******/ 	__webpack_require__.m = modules;
/******/
/******/ 	// expose the module cache
/******/ 	__webpack_require__.c = installedModules;
/******/
/******/ 	// __webpack_public_path__
/******/ 	__webpack_require__.p = "";
/******/
/******/ 	// Load entry module and return exports
/******/ 	return __webpack_require__(0);
/******/ })
/************************************************************************/
/******/ ([
/* 0 */
/***/ function(module, exports) {

	(function(self) {
	  'use strict';
	
	  if (self.fetch) {
	    return
	  }
	
	  var support = {
	    searchParams: 'URLSearchParams' in self,
	    iterable: 'Symbol' in self && 'iterator' in Symbol,
	    blob: 'FileReader' in self && 'Blob' in self && (function() {
	      try {
	        new Blob()
	        return true
	      } catch(e) {
	        return false
	      }
	    })(),
	    formData: 'FormData' in self,
	    arrayBuffer: 'ArrayBuffer' in self
	  }
	
	  if (support.arrayBuffer) {
	    var viewClasses = [
	      '[object Int8Array]',
	      '[object Uint8Array]',
	      '[object Uint8ClampedArray]',
	      '[object Int16Array]',
	      '[object Uint16Array]',
	      '[object Int32Array]',
	      '[object Uint32Array]',
	      '[object Float32Array]',
	      '[object Float64Array]'
	    ]
	
	    var isDataView = function(obj) {
	      return obj && DataView.prototype.isPrototypeOf(obj)
	    }
	
	    var isArrayBufferView = ArrayBuffer.isView || function(obj) {
	      return obj && viewClasses.indexOf(Object.prototype.toString.call(obj)) > -1
	    }
	  }
	
	  function normalizeName(name) {
	    if (typeof name !== 'string') {
	      name = String(name)
	    }
	    if (/[^a-z0-9\-#$%&'*+.\^_`|~]/i.test(name)) {
	      throw new TypeError('Invalid character in header field name')
	    }
	    return name.toLowerCase()
	  }
	
	  function normalizeValue(value) {
	    if (typeof value !== 'string') {
	      value = String(value)
	    }
	    return value
	  }
	
	  // Build a destructive iterator for the value list
	  function iteratorFor(items) {
	    var iterator = {
	      next: function() {
	        var value = items.shift()
	        return {done: value === undefined, value: value}
	      }
	    }
	
	    if (support.iterable) {
	      iterator[Symbol.iterator] = function() {
	        return iterator
	      }
	    }
	
	    return iterator
	  }
	
	  function Headers(headers) {
	    this.map = {}
	
	    if (headers instanceof Headers) {
	      headers.forEach(function(value, name) {
	        this.append(name, value)
	      }, this)
	
	    } else if (headers) {
	      Object.getOwnPropertyNames(headers).forEach(function(name) {
	        this.append(name, headers[name])
	      }, this)
	    }
	  }
	
	  Headers.prototype.append = function(name, value) {
	    name = normalizeName(name)
	    value = normalizeValue(value)
	    var oldValue = this.map[name]
	    this.map[name] = oldValue ? oldValue+','+value : value
	  }
	
	  Headers.prototype['delete'] = function(name) {
	    delete this.map[normalizeName(name)]
	  }
	
	  Headers.prototype.get = function(name) {
	    name = normalizeName(name)
	    return this.has(name) ? this.map[name] : null
	  }
	
	  Headers.prototype.has = function(name) {
	    return this.map.hasOwnProperty(normalizeName(name))
	  }
	
	  Headers.prototype.set = function(name, value) {
	    this.map[normalizeName(name)] = normalizeValue(value)
	  }
	
	  Headers.prototype.forEach = function(callback, thisArg) {
	    for (var name in this.map) {
	      if (this.map.hasOwnProperty(name)) {
	        callback.call(thisArg, this.map[name], name, this)
	      }
	    }
	  }
	
	  Headers.prototype.keys = function() {
	    var items = []
	    this.forEach(function(value, name) { items.push(name) })
	    return iteratorFor(items)
	  }
	
	  Headers.prototype.values = function() {
	    var items = []
	    this.forEach(function(value) { items.push(value) })
	    return iteratorFor(items)
	  }
	
	  Headers.prototype.entries = function() {
	    var items = []
	    this.forEach(function(value, name) { items.push([name, value]) })
	    return iteratorFor(items)
	  }
	
	  if (support.iterable) {
	    Headers.prototype[Symbol.iterator] = Headers.prototype.entries
	  }
	
	  function consumed(body) {
	    if (body.bodyUsed) {
	      return Promise.reject(new TypeError('Already read'))
	    }
	    body.bodyUsed = true
	  }
	
	  function fileReaderReady(reader) {
	    return new Promise(function(resolve, reject) {
	      reader.onload = function() {
	        resolve(reader.result)
	      }
	      reader.onerror = function() {
	        reject(reader.error)
	      }
	    })
	  }
	
	  function readBlobAsArrayBuffer(blob) {
	    var reader = new FileReader()
	    var promise = fileReaderReady(reader)
	    reader.readAsArrayBuffer(blob)
	    return promise
	  }
	
	  function readBlobAsText(blob) {
	    var reader = new FileReader()
	    var promise = fileReaderReady(reader)
	    reader.readAsText(blob)
	    return promise
	  }
	
	  function readArrayBufferAsText(buf) {
	    var view = new Uint8Array(buf)
	    var chars = new Array(view.length)
	
	    for (var i = 0; i < view.length; i++) {
	      chars[i] = String.fromCharCode(view[i])
	    }
	    return chars.join('')
	  }
	
	  function bufferClone(buf) {
	    if (buf.slice) {
	      return buf.slice(0)
	    } else {
	      var view = new Uint8Array(buf.byteLength)
	      view.set(new Uint8Array(buf))
	      return view.buffer
	    }
	  }
	
	  function Body() {
	    this.bodyUsed = false
	
	    this._initBody = function(body) {
	      this._bodyInit = body
	      if (!body) {
	        this._bodyText = ''
	      } else if (typeof body === 'string') {
	        this._bodyText = body
	      } else if (support.blob && Blob.prototype.isPrototypeOf(body)) {
	        this._bodyBlob = body
	      } else if (support.formData && FormData.prototype.isPrototypeOf(body)) {
	        this._bodyFormData = body
	      } else if (support.searchParams && URLSearchParams.prototype.isPrototypeOf(body)) {
	        this._bodyText = body.toString()
	      } else if (support.arrayBuffer && support.blob && isDataView(body)) {
	        this._bodyArrayBuffer = bufferClone(body.buffer)
	        // IE 10-11 can't handle a DataView body.
	        this._bodyInit = new Blob([this._bodyArrayBuffer])
	      } else if (support.arrayBuffer && (ArrayBuffer.prototype.isPrototypeOf(body) || isArrayBufferView(body))) {
	        this._bodyArrayBuffer = bufferClone(body)
	      } else {
	        throw new Error('unsupported BodyInit type')
	      }
	
	      if (!this.headers.get('content-type')) {
	        if (typeof body === 'string') {
	          this.headers.set('content-type', 'text/plain;charset=UTF-8')
	        } else if (this._bodyBlob && this._bodyBlob.type) {
	          this.headers.set('content-type', this._bodyBlob.type)
	        } else if (support.searchParams && URLSearchParams.prototype.isPrototypeOf(body)) {
	          this.headers.set('content-type', 'application/x-www-form-urlencoded;charset=UTF-8')
	        }
	      }
	    }
	
	    if (support.blob) {
	      this.blob = function() {
	        var rejected = consumed(this)
	        if (rejected) {
	          return rejected
	        }
	
	        if (this._bodyBlob) {
	          return Promise.resolve(this._bodyBlob)
	        } else if (this._bodyArrayBuffer) {
	          return Promise.resolve(new Blob([this._bodyArrayBuffer]))
	        } else if (this._bodyFormData) {
	          throw new Error('could not read FormData body as blob')
	        } else {
	          return Promise.resolve(new Blob([this._bodyText]))
	        }
	      }
	
	      this.arrayBuffer = function() {
	        if (this._bodyArrayBuffer) {
	          return consumed(this) || Promise.resolve(this._bodyArrayBuffer)
	        } else {
	          return this.blob().then(readBlobAsArrayBuffer)
	        }
	      }
	    }
	
	    this.text = function() {
	      var rejected = consumed(this)
	      if (rejected) {
	        return rejected
	      }
	
	      if (this._bodyBlob) {
	        return readBlobAsText(this._bodyBlob)
	      } else if (this._bodyArrayBuffer) {
	        return Promise.resolve(readArrayBufferAsText(this._bodyArrayBuffer))
	      } else if (this._bodyFormData) {
	        throw new Error('could not read FormData body as text')
	      } else {
	        return Promise.resolve(this._bodyText)
	      }
	    }
	
	    if (support.formData) {
	      this.formData = function() {
	        return this.text().then(decode)
	      }
	    }
	
	    this.json = function() {
	      return this.text().then(JSON.parse)
	    }
	
	    return this
	  }
	
	  // HTTP methods whose capitalization should be normalized
	  var methods = ['DELETE', 'GET', 'HEAD', 'OPTIONS', 'POST', 'PUT']
	
	  function normalizeMethod(method) {
	    var upcased = method.toUpperCase()
	    return (methods.indexOf(upcased) > -1) ? upcased : method
	  }
	
	  function Request(input, options) {
	    options = options || {}
	    var body = options.body
	
	    if (typeof input === 'string') {
	      this.url = input
	    } else {
	      if (input.bodyUsed) {
	        throw new TypeError('Already read')
	      }
	      this.url = input.url
	      this.credentials = input.credentials
	      if (!options.headers) {
	        this.headers = new Headers(input.headers)
	      }
	      this.method = input.method
	      this.mode = input.mode
	      if (!body && input._bodyInit != null) {
	        body = input._bodyInit
	        input.bodyUsed = true
	      }
	    }
	
	    this.credentials = options.credentials || this.credentials || 'omit'
	    if (options.headers || !this.headers) {
	      this.headers = new Headers(options.headers)
	    }
	    this.method = normalizeMethod(options.method || this.method || 'GET')
	    this.mode = options.mode || this.mode || null
	    this.referrer = null
	
	    if ((this.method === 'GET' || this.method === 'HEAD') && body) {
	      throw new TypeError('Body not allowed for GET or HEAD requests')
	    }
	    this._initBody(body)
	  }
	
	  Request.prototype.clone = function() {
	    return new Request(this, { body: this._bodyInit })
	  }
	
	  function decode(body) {
	    var form = new FormData()
	    body.trim().split('&').forEach(function(bytes) {
	      if (bytes) {
	        var split = bytes.split('=')
	        var name = split.shift().replace(/\+/g, ' ')
	        var value = split.join('=').replace(/\+/g, ' ')
	        form.append(decodeURIComponent(name), decodeURIComponent(value))
	      }
	    })
	    return form
	  }
	
	  function parseHeaders(rawHeaders) {
	    var headers = new Headers()
	    rawHeaders.split('\r\n').forEach(function(line) {
	      var parts = line.split(':')
	      var key = parts.shift().trim()
	      if (key) {
	        var value = parts.join(':').trim()
	        headers.append(key, value)
	      }
	    })
	    return headers
	  }
	
	  Body.call(Request.prototype)
	
	  function Response(bodyInit, options) {
	    if (!options) {
	      options = {}
	    }
	
	    this.type = 'default'
	    this.status = 'status' in options ? options.status : 200
	    this.ok = this.status >= 200 && this.status < 300
	    this.statusText = 'statusText' in options ? options.statusText : 'OK'
	    this.headers = new Headers(options.headers)
	    this.url = options.url || ''
	    this._initBody(bodyInit)
	  }
	
	  Body.call(Response.prototype)
	
	  Response.prototype.clone = function() {
	    return new Response(this._bodyInit, {
	      status: this.status,
	      statusText: this.statusText,
	      headers: new Headers(this.headers),
	      url: this.url
	    })
	  }
	
	  Response.error = function() {
	    var response = new Response(null, {status: 0, statusText: ''})
	    response.type = 'error'
	    return response
	  }
	
	  var redirectStatuses = [301, 302, 303, 307, 308]
	
	  Response.redirect = function(url, status) {
	    if (redirectStatuses.indexOf(status) === -1) {
	      throw new RangeError('Invalid status code')
	    }
	
	    return new Response(null, {status: status, headers: {location: url}})
	  }
	
	  self.Headers = Headers
	  self.Request = Request
	  self.Response = Response
	
	  self.fetch = function(input, init) {
	    return new Promise(function(resolve, reject) {
	      var request = new Request(input, init)
	      var xhr = new XMLHttpRequest()
	
	      xhr.onload = function() {
	        var options = {
	          status: xhr.status,
	          statusText: xhr.statusText,
	          headers: parseHeaders(xhr.getAllResponseHeaders() || '')
	        }
	        options.url = 'responseURL' in xhr ? xhr.responseURL : options.headers.get('X-Request-URL')
	        var body = 'response' in xhr ? xhr.response : xhr.responseText
	        resolve(new Response(body, options))
	      }
	
	      xhr.onerror = function() {
	        reject(new TypeError('Network request failed'))
	      }
	
	      xhr.ontimeout = function() {
	        reject(new TypeError('Network request failed'))
	      }
	
	      xhr.open(request.method, request.url, true)
	
	      if (request.credentials === 'include') {
	        xhr.withCredentials = true
	      }
	
	      if ('responseType' in xhr && support.blob) {
	        xhr.responseType = 'blob'
	      }
	
	      request.headers.forEach(function(value, name) {
	        xhr.setRequestHeader(name, value)
	      })
	
	      xhr.send(typeof request._bodyInit === 'undefined' ? null : request._bodyInit)
	    })
	  }
	  self.fetch.polyfill = true
	})(typeof self !== 'undefined' ? self : this);


/***/ }
/******/ ]);
=======
var codex=codex||{};codex.editor=function(t){function e(o){if(r[o])return r[o].exports;var n=r[o]={exports:{},id:o,loaded:!1};return t[o].call(n.exports,n,n.exports,e),n.loaded=!0,n.exports}var r={};return e.m=t,e.c=r,e.p="",e(0)}([function(t,e){!function(t){"use strict";function e(t){if("string"!=typeof t&&(t=String(t)),/[^a-z0-9\-#$%&'*+.\^_`|~]/i.test(t))throw new TypeError("Invalid character in header field name");return t.toLowerCase()}function r(t){return"string"!=typeof t&&(t=String(t)),t}function o(t){var e={next:function(){var e=t.shift();return{done:void 0===e,value:e}}};return m.iterable&&(e[Symbol.iterator]=function(){return e}),e}function n(t){this.map={},t instanceof n?t.forEach(function(t,e){this.append(e,t)},this):t&&Object.getOwnPropertyNames(t).forEach(function(e){this.append(e,t[e])},this)}function i(t){return t.bodyUsed?Promise.reject(new TypeError("Already read")):void(t.bodyUsed=!0)}function s(t){return new Promise(function(e,r){t.onload=function(){e(t.result)},t.onerror=function(){r(t.error)}})}function a(t){var e=new FileReader,r=s(e);return e.readAsArrayBuffer(t),r}function u(t){var e=new FileReader,r=s(e);return e.readAsText(t),r}function f(t){for(var e=new Uint8Array(t),r=new Array(e.length),o=0;o<e.length;o++)r[o]=String.fromCharCode(e[o]);return r.join("")}function h(t){if(t.slice)return t.slice(0);var e=new Uint8Array(t.byteLength);return e.set(new Uint8Array(t)),e.buffer}function d(){return this.bodyUsed=!1,this._initBody=function(t){if(this._bodyInit=t,t)if("string"==typeof t)this._bodyText=t;else if(m.blob&&Blob.prototype.isPrototypeOf(t))this._bodyBlob=t;else if(m.formData&&FormData.prototype.isPrototypeOf(t))this._bodyFormData=t;else if(m.searchParams&&URLSearchParams.prototype.isPrototypeOf(t))this._bodyText=t.toString();else if(m.arrayBuffer&&m.blob&&v(t))this._bodyArrayBuffer=h(t.buffer),this._bodyInit=new Blob([this._bodyArrayBuffer]);else{if(!m.arrayBuffer||!ArrayBuffer.prototype.isPrototypeOf(t)&&!B(t))throw new Error("unsupported BodyInit type");this._bodyArrayBuffer=h(t)}else this._bodyText="";this.headers.get("content-type")||("string"==typeof t?this.headers.set("content-type","text/plain;charset=UTF-8"):this._bodyBlob&&this._bodyBlob.type?this.headers.set("content-type",this._bodyBlob.type):m.searchParams&&URLSearchParams.prototype.isPrototypeOf(t)&&this.headers.set("content-type","application/x-www-form-urlencoded;charset=UTF-8"))},m.blob&&(this.blob=function(){var t=i(this);if(t)return t;if(this._bodyBlob)return Promise.resolve(this._bodyBlob);if(this._bodyArrayBuffer)return Promise.resolve(new Blob([this._bodyArrayBuffer]));if(this._bodyFormData)throw new Error("could not read FormData body as blob");return Promise.resolve(new Blob([this._bodyText]))},this.arrayBuffer=function(){return this._bodyArrayBuffer?i(this)||Promise.resolve(this._bodyArrayBuffer):this.blob().then(a)}),this.text=function(){var t=i(this);if(t)return t;if(this._bodyBlob)return u(this._bodyBlob);if(this._bodyArrayBuffer)return Promise.resolve(f(this._bodyArrayBuffer));if(this._bodyFormData)throw new Error("could not read FormData body as text");return Promise.resolve(this._bodyText)},m.formData&&(this.formData=function(){return this.text().then(l)}),this.json=function(){return this.text().then(JSON.parse)},this}function y(t){var e=t.toUpperCase();return _.indexOf(e)>-1?e:t}function c(t,e){e=e||{};var r=e.body;if(t instanceof c){if(t.bodyUsed)throw new TypeError("Already read");this.url=t.url,this.credentials=t.credentials,e.headers||(this.headers=new n(t.headers)),this.method=t.method,this.mode=t.mode,r||null==t._bodyInit||(r=t._bodyInit,t.bodyUsed=!0)}else this.url=String(t);if(this.credentials=e.credentials||this.credentials||"omit",!e.headers&&this.headers||(this.headers=new n(e.headers)),this.method=y(e.method||this.method||"GET"),this.mode=e.mode||this.mode||null,this.referrer=null,("GET"===this.method||"HEAD"===this.method)&&r)throw new TypeError("Body not allowed for GET or HEAD requests");this._initBody(r)}function l(t){var e=new FormData;return t.trim().split("&").forEach(function(t){if(t){var r=t.split("="),o=r.shift().replace(/\+/g," "),n=r.join("=").replace(/\+/g," ");e.append(decodeURIComponent(o),decodeURIComponent(n))}}),e}function p(t){var e=new n;return t.split(/\r?\n/).forEach(function(t){var r=t.split(":"),o=r.shift().trim();if(o){var n=r.join(":").trim();e.append(o,n)}}),e}function b(t,e){e||(e={}),this.type="default",this.status="status"in e?e.status:200,this.ok=this.status>=200&&this.status<300,this.statusText="statusText"in e?e.statusText:"OK",this.headers=new n(e.headers),this.url=e.url||"",this._initBody(t)}if(!t.fetch){var m={searchParams:"URLSearchParams"in t,iterable:"Symbol"in t&&"iterator"in Symbol,blob:"FileReader"in t&&"Blob"in t&&function(){try{return new Blob,!0}catch(t){return!1}}(),formData:"FormData"in t,arrayBuffer:"ArrayBuffer"in t};if(m.arrayBuffer)var w=["[object Int8Array]","[object Uint8Array]","[object Uint8ClampedArray]","[object Int16Array]","[object Uint16Array]","[object Int32Array]","[object Uint32Array]","[object Float32Array]","[object Float64Array]"],v=function(t){return t&&DataView.prototype.isPrototypeOf(t)},B=ArrayBuffer.isView||function(t){return t&&w.indexOf(Object.prototype.toString.call(t))>-1};n.prototype.append=function(t,o){t=e(t),o=r(o);var n=this.map[t];this.map[t]=n?n+","+o:o},n.prototype.delete=function(t){delete this.map[e(t)]},n.prototype.get=function(t){return t=e(t),this.has(t)?this.map[t]:null},n.prototype.has=function(t){return this.map.hasOwnProperty(e(t))},n.prototype.set=function(t,o){this.map[e(t)]=r(o)},n.prototype.forEach=function(t,e){for(var r in this.map)this.map.hasOwnProperty(r)&&t.call(e,this.map[r],r,this)},n.prototype.keys=function(){var t=[];return this.forEach(function(e,r){t.push(r)}),o(t)},n.prototype.values=function(){var t=[];return this.forEach(function(e){t.push(e)}),o(t)},n.prototype.entries=function(){var t=[];return this.forEach(function(e,r){t.push([r,e])}),o(t)},m.iterable&&(n.prototype[Symbol.iterator]=n.prototype.entries);var _=["DELETE","GET","HEAD","OPTIONS","POST","PUT"];c.prototype.clone=function(){return new c(this,{body:this._bodyInit})},d.call(c.prototype),d.call(b.prototype),b.prototype.clone=function(){return new b(this._bodyInit,{status:this.status,statusText:this.statusText,headers:new n(this.headers),url:this.url})},b.error=function(){var t=new b(null,{status:0,statusText:""});return t.type="error",t};var A=[301,302,303,307,308];b.redirect=function(t,e){if(A.indexOf(e)===-1)throw new RangeError("Invalid status code");return new b(null,{status:e,headers:{location:t}})},t.Headers=n,t.Request=c,t.Response=b,t.fetch=function(t,e){return new Promise(function(r,o){var n=new c(t,e),i=new XMLHttpRequest;i.onload=function(){var t={status:i.status,statusText:i.statusText,headers:p(i.getAllResponseHeaders()||"")};t.url="responseURL"in i?i.responseURL:t.headers.get("X-Request-URL");var e="response"in i?i.response:i.responseText;r(new b(e,t))},i.onerror=function(){o(new TypeError("Network request failed"))},i.ontimeout=function(){o(new TypeError("Network request failed"))},i.open(n.method,n.url,!0),"include"===n.credentials&&(i.withCredentials=!0),"responseType"in i&&m.blob&&(i.responseType="blob"),n.headers.forEach(function(t,e){i.setRequestHeader(e,t)}),i.send("undefined"==typeof n._bodyInit?null:n._bodyInit)})},t.fetch.polyfill=!0}}("undefined"!=typeof self?self:this)}]);
>>>>>>> e71a1240
//# sourceMappingURL=whatwg-fetch.js.map<|MERGE_RESOLUTION|>--- conflicted
+++ resolved
@@ -1,514 +1,2 @@
-<<<<<<< HEAD
-var codex =
-/******/ (function(modules) { // webpackBootstrap
-/******/ 	// The module cache
-/******/ 	var installedModules = {};
-/******/
-/******/ 	// The require function
-/******/ 	function __webpack_require__(moduleId) {
-/******/
-/******/ 		// Check if module is in cache
-/******/ 		if(installedModules[moduleId])
-/******/ 			return installedModules[moduleId].exports;
-/******/
-/******/ 		// Create a new module (and put it into the cache)
-/******/ 		var module = installedModules[moduleId] = {
-/******/ 			exports: {},
-/******/ 			id: moduleId,
-/******/ 			loaded: false
-/******/ 		};
-/******/
-/******/ 		// Execute the module function
-/******/ 		modules[moduleId].call(module.exports, module, module.exports, __webpack_require__);
-/******/
-/******/ 		// Flag the module as loaded
-/******/ 		module.loaded = true;
-/******/
-/******/ 		// Return the exports of the module
-/******/ 		return module.exports;
-/******/ 	}
-/******/
-/******/
-/******/ 	// expose the modules object (__webpack_modules__)
-/******/ 	__webpack_require__.m = modules;
-/******/
-/******/ 	// expose the module cache
-/******/ 	__webpack_require__.c = installedModules;
-/******/
-/******/ 	// __webpack_public_path__
-/******/ 	__webpack_require__.p = "";
-/******/
-/******/ 	// Load entry module and return exports
-/******/ 	return __webpack_require__(0);
-/******/ })
-/************************************************************************/
-/******/ ([
-/* 0 */
-/***/ function(module, exports) {
-
-	(function(self) {
-	  'use strict';
-	
-	  if (self.fetch) {
-	    return
-	  }
-	
-	  var support = {
-	    searchParams: 'URLSearchParams' in self,
-	    iterable: 'Symbol' in self && 'iterator' in Symbol,
-	    blob: 'FileReader' in self && 'Blob' in self && (function() {
-	      try {
-	        new Blob()
-	        return true
-	      } catch(e) {
-	        return false
-	      }
-	    })(),
-	    formData: 'FormData' in self,
-	    arrayBuffer: 'ArrayBuffer' in self
-	  }
-	
-	  if (support.arrayBuffer) {
-	    var viewClasses = [
-	      '[object Int8Array]',
-	      '[object Uint8Array]',
-	      '[object Uint8ClampedArray]',
-	      '[object Int16Array]',
-	      '[object Uint16Array]',
-	      '[object Int32Array]',
-	      '[object Uint32Array]',
-	      '[object Float32Array]',
-	      '[object Float64Array]'
-	    ]
-	
-	    var isDataView = function(obj) {
-	      return obj && DataView.prototype.isPrototypeOf(obj)
-	    }
-	
-	    var isArrayBufferView = ArrayBuffer.isView || function(obj) {
-	      return obj && viewClasses.indexOf(Object.prototype.toString.call(obj)) > -1
-	    }
-	  }
-	
-	  function normalizeName(name) {
-	    if (typeof name !== 'string') {
-	      name = String(name)
-	    }
-	    if (/[^a-z0-9\-#$%&'*+.\^_`|~]/i.test(name)) {
-	      throw new TypeError('Invalid character in header field name')
-	    }
-	    return name.toLowerCase()
-	  }
-	
-	  function normalizeValue(value) {
-	    if (typeof value !== 'string') {
-	      value = String(value)
-	    }
-	    return value
-	  }
-	
-	  // Build a destructive iterator for the value list
-	  function iteratorFor(items) {
-	    var iterator = {
-	      next: function() {
-	        var value = items.shift()
-	        return {done: value === undefined, value: value}
-	      }
-	    }
-	
-	    if (support.iterable) {
-	      iterator[Symbol.iterator] = function() {
-	        return iterator
-	      }
-	    }
-	
-	    return iterator
-	  }
-	
-	  function Headers(headers) {
-	    this.map = {}
-	
-	    if (headers instanceof Headers) {
-	      headers.forEach(function(value, name) {
-	        this.append(name, value)
-	      }, this)
-	
-	    } else if (headers) {
-	      Object.getOwnPropertyNames(headers).forEach(function(name) {
-	        this.append(name, headers[name])
-	      }, this)
-	    }
-	  }
-	
-	  Headers.prototype.append = function(name, value) {
-	    name = normalizeName(name)
-	    value = normalizeValue(value)
-	    var oldValue = this.map[name]
-	    this.map[name] = oldValue ? oldValue+','+value : value
-	  }
-	
-	  Headers.prototype['delete'] = function(name) {
-	    delete this.map[normalizeName(name)]
-	  }
-	
-	  Headers.prototype.get = function(name) {
-	    name = normalizeName(name)
-	    return this.has(name) ? this.map[name] : null
-	  }
-	
-	  Headers.prototype.has = function(name) {
-	    return this.map.hasOwnProperty(normalizeName(name))
-	  }
-	
-	  Headers.prototype.set = function(name, value) {
-	    this.map[normalizeName(name)] = normalizeValue(value)
-	  }
-	
-	  Headers.prototype.forEach = function(callback, thisArg) {
-	    for (var name in this.map) {
-	      if (this.map.hasOwnProperty(name)) {
-	        callback.call(thisArg, this.map[name], name, this)
-	      }
-	    }
-	  }
-	
-	  Headers.prototype.keys = function() {
-	    var items = []
-	    this.forEach(function(value, name) { items.push(name) })
-	    return iteratorFor(items)
-	  }
-	
-	  Headers.prototype.values = function() {
-	    var items = []
-	    this.forEach(function(value) { items.push(value) })
-	    return iteratorFor(items)
-	  }
-	
-	  Headers.prototype.entries = function() {
-	    var items = []
-	    this.forEach(function(value, name) { items.push([name, value]) })
-	    return iteratorFor(items)
-	  }
-	
-	  if (support.iterable) {
-	    Headers.prototype[Symbol.iterator] = Headers.prototype.entries
-	  }
-	
-	  function consumed(body) {
-	    if (body.bodyUsed) {
-	      return Promise.reject(new TypeError('Already read'))
-	    }
-	    body.bodyUsed = true
-	  }
-	
-	  function fileReaderReady(reader) {
-	    return new Promise(function(resolve, reject) {
-	      reader.onload = function() {
-	        resolve(reader.result)
-	      }
-	      reader.onerror = function() {
-	        reject(reader.error)
-	      }
-	    })
-	  }
-	
-	  function readBlobAsArrayBuffer(blob) {
-	    var reader = new FileReader()
-	    var promise = fileReaderReady(reader)
-	    reader.readAsArrayBuffer(blob)
-	    return promise
-	  }
-	
-	  function readBlobAsText(blob) {
-	    var reader = new FileReader()
-	    var promise = fileReaderReady(reader)
-	    reader.readAsText(blob)
-	    return promise
-	  }
-	
-	  function readArrayBufferAsText(buf) {
-	    var view = new Uint8Array(buf)
-	    var chars = new Array(view.length)
-	
-	    for (var i = 0; i < view.length; i++) {
-	      chars[i] = String.fromCharCode(view[i])
-	    }
-	    return chars.join('')
-	  }
-	
-	  function bufferClone(buf) {
-	    if (buf.slice) {
-	      return buf.slice(0)
-	    } else {
-	      var view = new Uint8Array(buf.byteLength)
-	      view.set(new Uint8Array(buf))
-	      return view.buffer
-	    }
-	  }
-	
-	  function Body() {
-	    this.bodyUsed = false
-	
-	    this._initBody = function(body) {
-	      this._bodyInit = body
-	      if (!body) {
-	        this._bodyText = ''
-	      } else if (typeof body === 'string') {
-	        this._bodyText = body
-	      } else if (support.blob && Blob.prototype.isPrototypeOf(body)) {
-	        this._bodyBlob = body
-	      } else if (support.formData && FormData.prototype.isPrototypeOf(body)) {
-	        this._bodyFormData = body
-	      } else if (support.searchParams && URLSearchParams.prototype.isPrototypeOf(body)) {
-	        this._bodyText = body.toString()
-	      } else if (support.arrayBuffer && support.blob && isDataView(body)) {
-	        this._bodyArrayBuffer = bufferClone(body.buffer)
-	        // IE 10-11 can't handle a DataView body.
-	        this._bodyInit = new Blob([this._bodyArrayBuffer])
-	      } else if (support.arrayBuffer && (ArrayBuffer.prototype.isPrototypeOf(body) || isArrayBufferView(body))) {
-	        this._bodyArrayBuffer = bufferClone(body)
-	      } else {
-	        throw new Error('unsupported BodyInit type')
-	      }
-	
-	      if (!this.headers.get('content-type')) {
-	        if (typeof body === 'string') {
-	          this.headers.set('content-type', 'text/plain;charset=UTF-8')
-	        } else if (this._bodyBlob && this._bodyBlob.type) {
-	          this.headers.set('content-type', this._bodyBlob.type)
-	        } else if (support.searchParams && URLSearchParams.prototype.isPrototypeOf(body)) {
-	          this.headers.set('content-type', 'application/x-www-form-urlencoded;charset=UTF-8')
-	        }
-	      }
-	    }
-	
-	    if (support.blob) {
-	      this.blob = function() {
-	        var rejected = consumed(this)
-	        if (rejected) {
-	          return rejected
-	        }
-	
-	        if (this._bodyBlob) {
-	          return Promise.resolve(this._bodyBlob)
-	        } else if (this._bodyArrayBuffer) {
-	          return Promise.resolve(new Blob([this._bodyArrayBuffer]))
-	        } else if (this._bodyFormData) {
-	          throw new Error('could not read FormData body as blob')
-	        } else {
-	          return Promise.resolve(new Blob([this._bodyText]))
-	        }
-	      }
-	
-	      this.arrayBuffer = function() {
-	        if (this._bodyArrayBuffer) {
-	          return consumed(this) || Promise.resolve(this._bodyArrayBuffer)
-	        } else {
-	          return this.blob().then(readBlobAsArrayBuffer)
-	        }
-	      }
-	    }
-	
-	    this.text = function() {
-	      var rejected = consumed(this)
-	      if (rejected) {
-	        return rejected
-	      }
-	
-	      if (this._bodyBlob) {
-	        return readBlobAsText(this._bodyBlob)
-	      } else if (this._bodyArrayBuffer) {
-	        return Promise.resolve(readArrayBufferAsText(this._bodyArrayBuffer))
-	      } else if (this._bodyFormData) {
-	        throw new Error('could not read FormData body as text')
-	      } else {
-	        return Promise.resolve(this._bodyText)
-	      }
-	    }
-	
-	    if (support.formData) {
-	      this.formData = function() {
-	        return this.text().then(decode)
-	      }
-	    }
-	
-	    this.json = function() {
-	      return this.text().then(JSON.parse)
-	    }
-	
-	    return this
-	  }
-	
-	  // HTTP methods whose capitalization should be normalized
-	  var methods = ['DELETE', 'GET', 'HEAD', 'OPTIONS', 'POST', 'PUT']
-	
-	  function normalizeMethod(method) {
-	    var upcased = method.toUpperCase()
-	    return (methods.indexOf(upcased) > -1) ? upcased : method
-	  }
-	
-	  function Request(input, options) {
-	    options = options || {}
-	    var body = options.body
-	
-	    if (typeof input === 'string') {
-	      this.url = input
-	    } else {
-	      if (input.bodyUsed) {
-	        throw new TypeError('Already read')
-	      }
-	      this.url = input.url
-	      this.credentials = input.credentials
-	      if (!options.headers) {
-	        this.headers = new Headers(input.headers)
-	      }
-	      this.method = input.method
-	      this.mode = input.mode
-	      if (!body && input._bodyInit != null) {
-	        body = input._bodyInit
-	        input.bodyUsed = true
-	      }
-	    }
-	
-	    this.credentials = options.credentials || this.credentials || 'omit'
-	    if (options.headers || !this.headers) {
-	      this.headers = new Headers(options.headers)
-	    }
-	    this.method = normalizeMethod(options.method || this.method || 'GET')
-	    this.mode = options.mode || this.mode || null
-	    this.referrer = null
-	
-	    if ((this.method === 'GET' || this.method === 'HEAD') && body) {
-	      throw new TypeError('Body not allowed for GET or HEAD requests')
-	    }
-	    this._initBody(body)
-	  }
-	
-	  Request.prototype.clone = function() {
-	    return new Request(this, { body: this._bodyInit })
-	  }
-	
-	  function decode(body) {
-	    var form = new FormData()
-	    body.trim().split('&').forEach(function(bytes) {
-	      if (bytes) {
-	        var split = bytes.split('=')
-	        var name = split.shift().replace(/\+/g, ' ')
-	        var value = split.join('=').replace(/\+/g, ' ')
-	        form.append(decodeURIComponent(name), decodeURIComponent(value))
-	      }
-	    })
-	    return form
-	  }
-	
-	  function parseHeaders(rawHeaders) {
-	    var headers = new Headers()
-	    rawHeaders.split('\r\n').forEach(function(line) {
-	      var parts = line.split(':')
-	      var key = parts.shift().trim()
-	      if (key) {
-	        var value = parts.join(':').trim()
-	        headers.append(key, value)
-	      }
-	    })
-	    return headers
-	  }
-	
-	  Body.call(Request.prototype)
-	
-	  function Response(bodyInit, options) {
-	    if (!options) {
-	      options = {}
-	    }
-	
-	    this.type = 'default'
-	    this.status = 'status' in options ? options.status : 200
-	    this.ok = this.status >= 200 && this.status < 300
-	    this.statusText = 'statusText' in options ? options.statusText : 'OK'
-	    this.headers = new Headers(options.headers)
-	    this.url = options.url || ''
-	    this._initBody(bodyInit)
-	  }
-	
-	  Body.call(Response.prototype)
-	
-	  Response.prototype.clone = function() {
-	    return new Response(this._bodyInit, {
-	      status: this.status,
-	      statusText: this.statusText,
-	      headers: new Headers(this.headers),
-	      url: this.url
-	    })
-	  }
-	
-	  Response.error = function() {
-	    var response = new Response(null, {status: 0, statusText: ''})
-	    response.type = 'error'
-	    return response
-	  }
-	
-	  var redirectStatuses = [301, 302, 303, 307, 308]
-	
-	  Response.redirect = function(url, status) {
-	    if (redirectStatuses.indexOf(status) === -1) {
-	      throw new RangeError('Invalid status code')
-	    }
-	
-	    return new Response(null, {status: status, headers: {location: url}})
-	  }
-	
-	  self.Headers = Headers
-	  self.Request = Request
-	  self.Response = Response
-	
-	  self.fetch = function(input, init) {
-	    return new Promise(function(resolve, reject) {
-	      var request = new Request(input, init)
-	      var xhr = new XMLHttpRequest()
-	
-	      xhr.onload = function() {
-	        var options = {
-	          status: xhr.status,
-	          statusText: xhr.statusText,
-	          headers: parseHeaders(xhr.getAllResponseHeaders() || '')
-	        }
-	        options.url = 'responseURL' in xhr ? xhr.responseURL : options.headers.get('X-Request-URL')
-	        var body = 'response' in xhr ? xhr.response : xhr.responseText
-	        resolve(new Response(body, options))
-	      }
-	
-	      xhr.onerror = function() {
-	        reject(new TypeError('Network request failed'))
-	      }
-	
-	      xhr.ontimeout = function() {
-	        reject(new TypeError('Network request failed'))
-	      }
-	
-	      xhr.open(request.method, request.url, true)
-	
-	      if (request.credentials === 'include') {
-	        xhr.withCredentials = true
-	      }
-	
-	      if ('responseType' in xhr && support.blob) {
-	        xhr.responseType = 'blob'
-	      }
-	
-	      request.headers.forEach(function(value, name) {
-	        xhr.setRequestHeader(name, value)
-	      })
-	
-	      xhr.send(typeof request._bodyInit === 'undefined' ? null : request._bodyInit)
-	    })
-	  }
-	  self.fetch.polyfill = true
-	})(typeof self !== 'undefined' ? self : this);
-
-
-/***/ }
-/******/ ]);
-=======
 var codex=codex||{};codex.editor=function(t){function e(o){if(r[o])return r[o].exports;var n=r[o]={exports:{},id:o,loaded:!1};return t[o].call(n.exports,n,n.exports,e),n.loaded=!0,n.exports}var r={};return e.m=t,e.c=r,e.p="",e(0)}([function(t,e){!function(t){"use strict";function e(t){if("string"!=typeof t&&(t=String(t)),/[^a-z0-9\-#$%&'*+.\^_`|~]/i.test(t))throw new TypeError("Invalid character in header field name");return t.toLowerCase()}function r(t){return"string"!=typeof t&&(t=String(t)),t}function o(t){var e={next:function(){var e=t.shift();return{done:void 0===e,value:e}}};return m.iterable&&(e[Symbol.iterator]=function(){return e}),e}function n(t){this.map={},t instanceof n?t.forEach(function(t,e){this.append(e,t)},this):t&&Object.getOwnPropertyNames(t).forEach(function(e){this.append(e,t[e])},this)}function i(t){return t.bodyUsed?Promise.reject(new TypeError("Already read")):void(t.bodyUsed=!0)}function s(t){return new Promise(function(e,r){t.onload=function(){e(t.result)},t.onerror=function(){r(t.error)}})}function a(t){var e=new FileReader,r=s(e);return e.readAsArrayBuffer(t),r}function u(t){var e=new FileReader,r=s(e);return e.readAsText(t),r}function f(t){for(var e=new Uint8Array(t),r=new Array(e.length),o=0;o<e.length;o++)r[o]=String.fromCharCode(e[o]);return r.join("")}function h(t){if(t.slice)return t.slice(0);var e=new Uint8Array(t.byteLength);return e.set(new Uint8Array(t)),e.buffer}function d(){return this.bodyUsed=!1,this._initBody=function(t){if(this._bodyInit=t,t)if("string"==typeof t)this._bodyText=t;else if(m.blob&&Blob.prototype.isPrototypeOf(t))this._bodyBlob=t;else if(m.formData&&FormData.prototype.isPrototypeOf(t))this._bodyFormData=t;else if(m.searchParams&&URLSearchParams.prototype.isPrototypeOf(t))this._bodyText=t.toString();else if(m.arrayBuffer&&m.blob&&v(t))this._bodyArrayBuffer=h(t.buffer),this._bodyInit=new Blob([this._bodyArrayBuffer]);else{if(!m.arrayBuffer||!ArrayBuffer.prototype.isPrototypeOf(t)&&!B(t))throw new Error("unsupported BodyInit type");this._bodyArrayBuffer=h(t)}else this._bodyText="";this.headers.get("content-type")||("string"==typeof t?this.headers.set("content-type","text/plain;charset=UTF-8"):this._bodyBlob&&this._bodyBlob.type?this.headers.set("content-type",this._bodyBlob.type):m.searchParams&&URLSearchParams.prototype.isPrototypeOf(t)&&this.headers.set("content-type","application/x-www-form-urlencoded;charset=UTF-8"))},m.blob&&(this.blob=function(){var t=i(this);if(t)return t;if(this._bodyBlob)return Promise.resolve(this._bodyBlob);if(this._bodyArrayBuffer)return Promise.resolve(new Blob([this._bodyArrayBuffer]));if(this._bodyFormData)throw new Error("could not read FormData body as blob");return Promise.resolve(new Blob([this._bodyText]))},this.arrayBuffer=function(){return this._bodyArrayBuffer?i(this)||Promise.resolve(this._bodyArrayBuffer):this.blob().then(a)}),this.text=function(){var t=i(this);if(t)return t;if(this._bodyBlob)return u(this._bodyBlob);if(this._bodyArrayBuffer)return Promise.resolve(f(this._bodyArrayBuffer));if(this._bodyFormData)throw new Error("could not read FormData body as text");return Promise.resolve(this._bodyText)},m.formData&&(this.formData=function(){return this.text().then(l)}),this.json=function(){return this.text().then(JSON.parse)},this}function y(t){var e=t.toUpperCase();return _.indexOf(e)>-1?e:t}function c(t,e){e=e||{};var r=e.body;if(t instanceof c){if(t.bodyUsed)throw new TypeError("Already read");this.url=t.url,this.credentials=t.credentials,e.headers||(this.headers=new n(t.headers)),this.method=t.method,this.mode=t.mode,r||null==t._bodyInit||(r=t._bodyInit,t.bodyUsed=!0)}else this.url=String(t);if(this.credentials=e.credentials||this.credentials||"omit",!e.headers&&this.headers||(this.headers=new n(e.headers)),this.method=y(e.method||this.method||"GET"),this.mode=e.mode||this.mode||null,this.referrer=null,("GET"===this.method||"HEAD"===this.method)&&r)throw new TypeError("Body not allowed for GET or HEAD requests");this._initBody(r)}function l(t){var e=new FormData;return t.trim().split("&").forEach(function(t){if(t){var r=t.split("="),o=r.shift().replace(/\+/g," "),n=r.join("=").replace(/\+/g," ");e.append(decodeURIComponent(o),decodeURIComponent(n))}}),e}function p(t){var e=new n;return t.split(/\r?\n/).forEach(function(t){var r=t.split(":"),o=r.shift().trim();if(o){var n=r.join(":").trim();e.append(o,n)}}),e}function b(t,e){e||(e={}),this.type="default",this.status="status"in e?e.status:200,this.ok=this.status>=200&&this.status<300,this.statusText="statusText"in e?e.statusText:"OK",this.headers=new n(e.headers),this.url=e.url||"",this._initBody(t)}if(!t.fetch){var m={searchParams:"URLSearchParams"in t,iterable:"Symbol"in t&&"iterator"in Symbol,blob:"FileReader"in t&&"Blob"in t&&function(){try{return new Blob,!0}catch(t){return!1}}(),formData:"FormData"in t,arrayBuffer:"ArrayBuffer"in t};if(m.arrayBuffer)var w=["[object Int8Array]","[object Uint8Array]","[object Uint8ClampedArray]","[object Int16Array]","[object Uint16Array]","[object Int32Array]","[object Uint32Array]","[object Float32Array]","[object Float64Array]"],v=function(t){return t&&DataView.prototype.isPrototypeOf(t)},B=ArrayBuffer.isView||function(t){return t&&w.indexOf(Object.prototype.toString.call(t))>-1};n.prototype.append=function(t,o){t=e(t),o=r(o);var n=this.map[t];this.map[t]=n?n+","+o:o},n.prototype.delete=function(t){delete this.map[e(t)]},n.prototype.get=function(t){return t=e(t),this.has(t)?this.map[t]:null},n.prototype.has=function(t){return this.map.hasOwnProperty(e(t))},n.prototype.set=function(t,o){this.map[e(t)]=r(o)},n.prototype.forEach=function(t,e){for(var r in this.map)this.map.hasOwnProperty(r)&&t.call(e,this.map[r],r,this)},n.prototype.keys=function(){var t=[];return this.forEach(function(e,r){t.push(r)}),o(t)},n.prototype.values=function(){var t=[];return this.forEach(function(e){t.push(e)}),o(t)},n.prototype.entries=function(){var t=[];return this.forEach(function(e,r){t.push([r,e])}),o(t)},m.iterable&&(n.prototype[Symbol.iterator]=n.prototype.entries);var _=["DELETE","GET","HEAD","OPTIONS","POST","PUT"];c.prototype.clone=function(){return new c(this,{body:this._bodyInit})},d.call(c.prototype),d.call(b.prototype),b.prototype.clone=function(){return new b(this._bodyInit,{status:this.status,statusText:this.statusText,headers:new n(this.headers),url:this.url})},b.error=function(){var t=new b(null,{status:0,statusText:""});return t.type="error",t};var A=[301,302,303,307,308];b.redirect=function(t,e){if(A.indexOf(e)===-1)throw new RangeError("Invalid status code");return new b(null,{status:e,headers:{location:t}})},t.Headers=n,t.Request=c,t.Response=b,t.fetch=function(t,e){return new Promise(function(r,o){var n=new c(t,e),i=new XMLHttpRequest;i.onload=function(){var t={status:i.status,statusText:i.statusText,headers:p(i.getAllResponseHeaders()||"")};t.url="responseURL"in i?i.responseURL:t.headers.get("X-Request-URL");var e="response"in i?i.response:i.responseText;r(new b(e,t))},i.onerror=function(){o(new TypeError("Network request failed"))},i.ontimeout=function(){o(new TypeError("Network request failed"))},i.open(n.method,n.url,!0),"include"===n.credentials&&(i.withCredentials=!0),"responseType"in i&&m.blob&&(i.responseType="blob"),n.headers.forEach(function(t,e){i.setRequestHeader(e,t)}),i.send("undefined"==typeof n._bodyInit?null:n._bodyInit)})},t.fetch.polyfill=!0}}("undefined"!=typeof self?self:this)}]);
->>>>>>> e71a1240
 //# sourceMappingURL=whatwg-fetch.js.map